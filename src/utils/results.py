--- conflicted
+++ resolved
@@ -300,21 +300,13 @@
             ax = Plotter.plot(
                 self.assimilation_times,
                 averaged,
-<<<<<<< HEAD
                 "b--",
                 zorder=np.inf,
-=======
-                "r",
->>>>>>> 8814c0bc
                 label=self.get_label(f"Averaged w={window}"),
                 ax=ax,
                 **kwargs,
             )
-<<<<<<< HEAD
         ax = Plotter.stem(
-=======
-        ax = Plotter.plot(
->>>>>>> 8814c0bc
             self.assimilation_times,
             innovations,
             linefmt="grey",
@@ -417,11 +409,7 @@
             param = self.model.parameters[i]
             ax = Plotter.plot(
                 self.assimilation_times,
-<<<<<<< HEAD
                 self.estimated_states[n_states + i, :],
-=======
-                self.full_estimated_states[n_states + i, :],
->>>>>>> 8814c0bc
                 f"{colors[i]}-o",
                 markersize=3,
                 drawstyle="steps-post",
@@ -432,7 +420,6 @@
             )
             if ref_params is not None:
                 ax = Plotter.hline(ref_params[i], color=colors[i], path=path, ax=ax)
-<<<<<<< HEAD
         return ax
 
     def plot_av_innovation(self, path: str | None = None, **kwargs: Any) -> Axes:
@@ -446,7 +433,4 @@
             bins=int(self.model.n_states / 2),
             xlabel="Average innovations per state",
             ylabel="Frequency",
-        )
-=======
-        return ax
->>>>>>> 8814c0bc
+        )